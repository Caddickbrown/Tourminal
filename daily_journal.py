--- conflicted
+++ resolved
@@ -33,16 +33,13 @@
     "theme": "default",
     "show_word_count": True,
     "show_entry_count": True,
-    "confirm_delete": True,
-<<<<<<< HEAD
+    "confirm_delete": True
     "auto_detect_tags": True,
     "tag_prefixes": ["#", "@"],
     "merge_detected_tags": True,
     "mac_keyboard_shortcuts": True
-=======
     "auto_save_interval": 300,  # seconds
     "export_directory": os.path.expanduser("~/journal/exports")
->>>>>>> e80c8590
 }
 
 def load_settings():
@@ -429,59 +426,6 @@
     """Get formatted timestamp for entries"""
     return datetime.now().strftime("[%Y-%m-%d %H:%M:%S] ")
 
-<<<<<<< HEAD
-def extract_tags_from_content(content, tag_prefixes=None):
-    """Extract tags from content using specified prefixes"""
-    if not content:
-        return []
-    if tag_prefixes is None:
-        settings = get_settings()
-        tag_prefixes = settings.get("tag_prefixes", ["#", "@"])
-    
-    tags = set()
-    lines = content.split('\n')
-    
-    for line in lines:
-        line = line.strip()
-        if not line:
-            continue
-        # Split line into words and check each word
-        words = line.split()
-        for word in words:
-            for prefix in tag_prefixes:
-                if word.startswith(prefix):
-                    # Extract the tag (remove prefix and any trailing punctuation)
-                    tag = word[len(prefix):]
-                    # Remove common punctuation that might follow the tag
-                    tag = tag.rstrip('.,;:!?')
-                    # Only add if it's a valid tag (not empty and contains at least one alphanumeric character)
-                    if tag and any(c.isalnum() for c in tag):
-                        tags.add(tag.lower())
-                    break  # Only match one prefix per word
-    return sorted(list(tags))
-
-def merge_tags(existing_tags, detected_tags):
-    """Merge existing tags with detected tags, avoiding duplicates"""
-    if not existing_tags:
-        return ", ".join(detected_tags)
-    if not detected_tags:
-        return existing_tags
-    
-    # Parse existing tags
-    existing_tag_list = [tag.strip().lower() for tag in existing_tags.split(',') if tag.strip()]
-    
-    # Combine and deduplicate
-    all_tags = existing_tag_list + detected_tags
-    unique_tags = []
-    seen = set()
-    
-    for tag in all_tags:
-        if tag not in seen:
-            unique_tags.append(tag)
-            seen.add(tag)
-    
-    return ", ".join(unique_tags)
-=======
 # ================== FILE EXPORT & IMPORT FUNCTIONS ==================
 
 def ensure_export_directory():
@@ -1804,7 +1748,58 @@
             break
 
 # ================== END ADVANCED SEARCH & TAG MANAGEMENT ==================
->>>>>>> e80c8590
+
+def extract_tags_from_content(content, tag_prefixes=None):
+    """Extract tags from content using specified prefixes"""
+    if not content:
+        return []
+    if tag_prefixes is None:
+        settings = get_settings()
+        tag_prefixes = settings.get("tag_prefixes", ["#", "@"])
+    
+    tags = set()
+    lines = content.split('\n')
+    
+    for line in lines:
+        line = line.strip()
+        if not line:
+            continue
+        # Split line into words and check each word
+        words = line.split()
+        for word in words:
+            for prefix in tag_prefixes:
+                if word.startswith(prefix):
+                    # Extract the tag (remove prefix and any trailing punctuation)
+                    tag = word[len(prefix):]
+                    # Remove common punctuation that might follow the tag
+                    tag = tag.rstrip('.,;:!?')
+                    # Only add if it's a valid tag (not empty and contains at least one alphanumeric character)
+                    if tag and any(c.isalnum() for c in tag):
+                        tags.add(tag.lower())
+                    break  # Only match one prefix per word
+    return sorted(list(tags))
+
+def merge_tags(existing_tags, detected_tags):
+    """Merge existing tags with detected tags, avoiding duplicates"""
+    if not existing_tags:
+        return ", ".join(detected_tags)
+    if not detected_tags:
+        return existing_tags
+    
+    # Parse existing tags
+    existing_tag_list = [tag.strip().lower() for tag in existing_tags.split(',') if tag.strip()]
+    
+    # Combine and deduplicate
+    all_tags = existing_tag_list + detected_tags
+    unique_tags = []
+    seen = set()
+    
+    for tag in all_tags:
+        if tag not in seen:
+            unique_tags.append(tag)
+            seen.add(tag)
+    
+    return ", ".join(unique_tags)
 
 def get_entry_templates():
     """Get available entry templates"""
